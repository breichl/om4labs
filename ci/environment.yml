name: om4labs
channels:
  - conda-forge
dependencies:
  - python
  - pip
  - black
  - cartopy
  - cmocean
  - dask
  - gsw
  - intake-xarray
  - esmf=8.0.0
  - esmpy=8.0.0
  - matplotlib
  - mpich
  - netcdf4
  - numpy
  - numba
  - palettable
  - pyshp
  - pytest
  - regionmask
  - scipy
  - shapely
  - six
  - xarray
  - xesmf=0.6.2
  - xgcm
  - pip:
    - nc-time-axis>=1.3.1
    - git+https://github.com/jkrasting/cmip_basins.git
    - git+https://github.com/raphaeldussin/static_downsampler.git
    - git+https://github.com/raphaeldussin/xoverturning
<<<<<<< HEAD
    - git+https://github.com/jkrasting/xcompare.git
    - git+https://github.com/jkrasting/xwavelet.git
=======
    - git+https://github.com/jkrasting/xwavelet.git
    - git+https://github.com/jkrasting/xcompare.git
>>>>>>> d07fd75c
<|MERGE_RESOLUTION|>--- conflicted
+++ resolved
@@ -32,10 +32,6 @@
     - git+https://github.com/jkrasting/cmip_basins.git
     - git+https://github.com/raphaeldussin/static_downsampler.git
     - git+https://github.com/raphaeldussin/xoverturning
-<<<<<<< HEAD
     - git+https://github.com/jkrasting/xcompare.git
     - git+https://github.com/jkrasting/xwavelet.git
-=======
-    - git+https://github.com/jkrasting/xwavelet.git
-    - git+https://github.com/jkrasting/xcompare.git
->>>>>>> d07fd75c
+    - git+https://github.com/jkrasting/xcompare.git